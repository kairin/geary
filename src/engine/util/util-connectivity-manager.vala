--- conflicted
+++ resolved
@@ -20,17 +20,11 @@
  */
 public class Geary.ConnectivityManager : BaseObject {
 
-<<<<<<< HEAD
-
     private const uint CHECK_QUIESCENCE_MS = 60 * 1000;
 
 
-	/** Determines if the managed endpoint is currently reachable. */
-	public bool is_reachable { get; private set; default = false; }
-=======
     /** The address being monitored. */
     public NetworkAddress address { get; private set; default = null; }
->>>>>>> 8c2a4fc2
 
 	/** Determines if the managed address is currently reachable. */
 	public Trillian is_reachable { get; private set; default = Geary.Trillian.UNKNOWN; }
@@ -104,15 +98,10 @@
 		bool is_reachable = false;
         try {
 			debug("Checking if %s reachable...", endpoint);
-<<<<<<< HEAD
             is_reachable = yield this.monitor.can_reach_async(
-				this.endpoint.remote_address,
-				cancellable
+				this.address, cancellable
 			);
             this.next_check = get_real_time() + CHECK_QUIESCENCE_MS;
-=======
-            is_reachable = yield this.monitor.can_reach_async(this.address, cancellable);
->>>>>>> 8c2a4fc2
         } catch (Error err) {
             if (err is IOError.NETWORK_UNREACHABLE &&
 				this.monitor.network_available) {
@@ -173,7 +162,7 @@
             //
             // Otherwise, schedule a delayed check to work around the
             // issue in Bug 776042.
-            if (!this.is_reachable ||
+            if (this.is_reachable.is_uncertain() ||
                 this.existing_check != null ||
                 this.next_check <= get_real_time()) {
                 this.check_reachable.begin();
