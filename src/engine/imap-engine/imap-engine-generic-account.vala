/*
 * Copyright 2016 Software Freedom Conservancy Inc.
 * Copyright 2017-2019 Michael Gratton <mike@vee.net>.
 *
 * This software is licensed under the GNU Lesser General Public License
 * (version 2.1 or later).  See the COPYING file in this distribution.
 */

private abstract class Geary.ImapEngine.GenericAccount : Geary.Account {


    /** Default IMAP session pool size. */
    private const int IMAP_MIN_POOL_SIZE = 2;

    // This is high since it's an expensive operation, and we'll go
    // looking changes caused by local operations as they happen, so
    // we don't need to double check.
    private const int REFRESH_FOLDER_LIST_SEC = 15 * 60;

<<<<<<< HEAD
    /** Minimum interval between account storage cleanup work */
    private const uint APP_BACKGROUNDED_CLEANUP_WORK_INTERVAL_MINUTES = 60 * 24;

    private const Geary.SpecialFolderType[] SUPPORTED_SPECIAL_FOLDERS = {
        Geary.SpecialFolderType.DRAFTS,
        Geary.SpecialFolderType.SENT,
        Geary.SpecialFolderType.SPAM,
        Geary.SpecialFolderType.TRASH,
        Geary.SpecialFolderType.ARCHIVE,
=======
    private const Folder.SpecialUse[] SUPPORTED_SPECIAL_FOLDERS = {
        DRAFTS,
        SENT,
        JUNK,
        TRASH,
        ARCHIVE,
>>>>>>> 22354677
    };

    private static GLib.VariantType email_id_type = new GLib.VariantType(
        EmailIdentifier.BASE_VARIANT_TYPE
    );


    /** Service for incoming IMAP connections. */
    public Imap.ClientService imap  { get; private set; }

    /** Service for outgoing SMTP connections. */
    public Smtp.ClientService smtp { get; private set; }

    /** Local database for the account. */
    public ImapDB.Account local { get; private set; }

    public signal void old_messages_background_cleanup_request(GLib.Cancellable? cancellable);

    private bool open = false;
    private Cancellable? open_cancellable = null;
    private Nonblocking.Semaphore? remote_ready_lock = null;

    private Gee.Map<FolderPath,MinimalFolder> folder_map =
        new Gee.HashMap<FolderPath,MinimalFolder>();

    private AccountProcessor? processor;
    private AccountSynchronizer sync;
    private TimeoutManager refresh_folder_timer;

    private Gee.Map<Folder.SpecialUse,Gee.List<string>> special_search_names =
        new Gee.HashMap<Folder.SpecialUse,Gee.List<string>>();


    protected GenericAccount(AccountInformation config,
                             ImapDB.Account local,
                             Endpoint incoming_remote,
                             Endpoint outgoing_remote) {
        Imap.ClientService imap = new Imap.ClientService(
            config,
            config.incoming,
            incoming_remote
        );
        Smtp.ClientService smtp = new Smtp.ClientService(
            config,
            config.outgoing,
            outgoing_remote
        );

        base(config, imap, smtp);

        this.local = local;
        this.contact_store = new ContactStoreImpl(local.db);

        imap.min_pool_size = IMAP_MIN_POOL_SIZE;
        imap.notify["current-status"].connect(
            on_imap_status_notify
        );
        imap.set_logging_parent(this);
        this.imap = imap;

        smtp.outbox = new Outbox.Folder(this, local_folder_root, local);
        smtp.report_problem.connect(notify_report_problem);
        smtp.set_logging_parent(this);
        this.smtp = smtp;

        this.sync = new AccountSynchronizer(this);

        this.refresh_folder_timer = new TimeoutManager.seconds(
            REFRESH_FOLDER_LIST_SEC,
            () => { this.update_remote_folders(); }
         );

        this.background_progress = new ReentrantProgressMonitor(ACTIVITY);
        this.db_upgrade_monitor = local.upgrade_monitor;
        this.db_vacuum_monitor = local.vacuum_monitor;

        compile_special_search_names();
    }

    /** {@inheritDoc} */
    public override async void open_async(Cancellable? cancellable = null) throws Error {
        if (open)
            throw new EngineError.ALREADY_OPEN("Account %s already opened", to_string());

        this.background_progress.notify_start();
        try {
            yield internal_open_async(cancellable);
        } finally {
            this.background_progress.notify_finish();
        }
    }

    private async void internal_open_async(Cancellable? cancellable) throws Error {
        this.open_cancellable = new Cancellable();
        this.remote_ready_lock = new Nonblocking.Semaphore(this.open_cancellable);

        this.processor = new AccountProcessor(this.background_progress);
        this.processor.operation_error.connect(on_operation_error);
        this.processor.set_logging_parent(this);

        try {
            yield this.local.open_async(cancellable);
        } catch (Error err) {
            // convert database-open errors
            if (err is DatabaseError.CORRUPT)
                throw new EngineError.CORRUPT("%s", err.message);
            else if (err is DatabaseError.ACCESS)
                throw new EngineError.PERMISSIONS("%s", err.message);
            else if (err is DatabaseError.SCHEMA_VERSION)
                throw new EngineError.VERSION("%s", err.message);
            else
                throw err;
        }

        this.last_storage_cleanup = yield this.local.fetch_last_cleanup_async(cancellable);
        this.last_storage_cleanup_changed.connect ((dt) => {
            this.local.set_last_cleanup_async.begin(dt, cancellable);
        });

        this.open = true;
        notify_opened();

        this.queue_operation(new LoadFolders(this, this.local));

        // Start the mail services. Start incoming directly, but queue
        // outgoing so local folders can be loaded first in case
        // queued mail gets sent and needs to get saved somewhere.
        yield this.imap.start(cancellable);
        this.queue_operation(new StartPostie(this));

        // Kick off a background update of the search table.
        //
        // XXX since this hammers the database, this is an example of
        // an operation for which we need an engine-wide operation
        // queue, not just an account-wide queue.
        this.queue_operation(new PopulateSearchTable(this));
    }

    public override async void close_async(Cancellable? cancellable = null) throws Error {
        if (!open)
            return;

        // Stop attempting to send any outgoing messages
        try {
            yield this.smtp.stop();
        } catch (Error err) {
            debug("Error stopping SMTP service: %s", err.message);
        }

        // Halt internal tasks early so they stop using local and
        // remote connections.
        this.refresh_folder_timer.reset();
        this.open_cancellable.cancel();
        this.processor.stop();

        // Block obtaining and reusing IMAP connections. This *must*
        // happen after internal tasks above are cancelled otherwise
        // they may block while waiting/using a remote session.
        this.imap.discard_returned_sessions = true;
        this.remote_ready_lock.reset();

        // Close folders and ensure they do in fact close

        Gee.BidirSortedSet<Folder> remotes = sort_by_path(this.folder_map.values);
        this.folder_map.clear();
        notify_folders_available_unavailable(null, remotes);

        foreach (Geary.Folder folder in remotes) {
            debug("Waiting for remote to close: %s", folder.to_string());
            yield folder.wait_for_close_async();
        }

        // Close IMAP service manager now that folders are closed

        try {
            yield this.imap.stop();
        } catch (Error err) {
            debug("Error stopping IMAP service: %s", err.message);
        }
        this.remote_ready_lock = null;

        // Close local infrastructure

        try {
            yield local.close_async(cancellable);
        } finally {
            this.open = false;
            notify_closed();
        }
    }

    /** {@inheritDoc} */
    public override bool is_open() {
        return open;
    }

    public override async void rebuild_async(GLib.Cancellable? cancellable = null)
        throws GLib.Error {
        if (this.open) {
            throw new EngineError.ALREADY_OPEN(
                "Account cannot be open during rebuild"
            );
        }

        message("Rebuilding account local data");
        yield this.local.delete_all_data(cancellable);
        message("Rebuild complete");
    }

    /**
     * Queues an operation for execution by this account.
     *
     * The operation will added to the account's {@link
     * AccountProcessor} and executed asynchronously by that when it
     * reaches the front.
     */
    public void queue_operation(AccountOperation op)
        throws EngineError {
        check_open();
        debug("Enqueuing operation: %s", op.to_string());
        this.processor.enqueue(op);
    }

    /**
     * Claims a new IMAP account session from the pool.
     *
     * A new IMAP client session will be retrieved from the pool,
     * connecting if needed, and used for a new account session. This
     * call will wait until the pool is ready to provide sessions. The
     * session must be returned via {@link release_account_session}
     * after use.
     *
     * The account must have been opened before calling this method.
     */
    public async Imap.AccountSession claim_account_session(Cancellable? cancellable = null)
        throws Error {
        check_open();
        debug("Acquiring account session");
        yield this.remote_ready_lock.wait_async(cancellable);
        var client = yield this.imap.claim_authorized_session_async(cancellable);
        var session = new Imap.AccountSession(this.local.imap_folder_root, client);
        session.set_logging_parent(this.imap);
        return session;
    }

    /**
     * Returns an IMAP account session to the pool for re-use.
     */
    public void release_account_session(Imap.AccountSession session) {
        debug("Releasing account session");
        Imap.ClientSession? old_session = session.close();
        if (old_session != null) {
            this.imap.release_session_async.begin(
                old_session,
                (obj, res) => {
                    try {
                        this.imap.release_session_async.end(res);
                    } catch (Error err) {
                        debug(
                            "Error releasing account session: %s", err.message
                        );
                    }
                }
            );
        }
    }

    /**
     * Claims a new IMAP folder session from the pool.
     *
     * A new IMAP client session will be retrieved from the pool,
     * connecting if needed, and used for a new folder session. This
     * call will wait until the pool is ready to provide sessions. The
     * session must be returned via {@link release_folder_session}
     * after use.
     *
     * The account must have been opened before calling this method.
     */
    public async Imap.FolderSession claim_folder_session(Geary.FolderPath path,
                                                         Cancellable cancellable)
        throws Error {
        check_open();
        debug("Acquiring folder session for: %s", path.to_string());
        yield this.remote_ready_lock.wait_async(cancellable);

        // We manually construct an account session here and then
        // reuse it for the folder session so we only need to claim as
        // single session from the pool, not two.

        Imap.ClientSession? client =
            yield this.imap.claim_authorized_session_async(cancellable);
        Imap.AccountSession account = new Imap.AccountSession(
            this.local.imap_folder_root, client
        );
        account.set_logging_parent(this.imap);

        Imap.Folder? folder = null;
        GLib.Error? folder_err = null;
        try {
            folder = yield account.fetch_folder_async(path, cancellable);
        } catch (Error err) {
            folder_err = err;
        }

        account.close();

        Imap.FolderSession? folder_session = null;
        if (folder_err == null) {
            try {
                folder_session = yield new Imap.FolderSession(
                    client, folder, cancellable
                );
                folder_session.set_logging_parent(this.imap);
            } catch (Error err) {
                folder_err = err;
            }
        }

        if (folder_err != null) {
            try {
                yield this.imap.release_session_async(client);
            } catch (Error release_err) {
                debug("Error releasing folder session: %s", release_err.message);
            }

            throw folder_err;
        }

        return folder_session;
    }

    /**
     * Returns an IMAP folder session to the pool for cleanup and re-use.
     */
    public async void release_folder_session(Imap.FolderSession session) {
        debug("Releasing folder session");
        Imap.ClientSession? old_session = session.close();
        if (old_session != null) {
            try {
                yield this.imap.release_session_async(old_session);
            } catch (Error err) {
                debug("Error releasing %s session: %s",
                      session.folder.path.to_string(),
                      err.message);
            }
        }
    }

    /** {@inheritDoc} */
    public override EmailIdentifier to_email_identifier(GLib.Variant serialised)
        throws EngineError.BAD_PARAMETERS {
        if (!serialised.is_of_type(GenericAccount.email_id_type)) {
            throw new EngineError.BAD_PARAMETERS("Invalid outer serialised type");
        }
        char type = (char) serialised.get_child_value(0).get_byte();
        if (type == 'i')
            return new ImapDB.EmailIdentifier.from_variant(serialised);
        if (type == 'o')
            return new Outbox.EmailIdentifier.from_variant(serialised);

        throw new EngineError.BAD_PARAMETERS("Unknown serialised type: %c", type);
    }

    /** {@inheritDoc} */
    public override FolderPath to_folder_path(GLib.Variant serialised)
        throws EngineError.BAD_PARAMETERS {
        FolderPath? path = null;
        try {
            path = this.local.imap_folder_root.from_variant(serialised);
        } catch (EngineError.BAD_PARAMETERS err) {
            path = this.local_folder_root.from_variant(serialised);
        }
        return path;
    }

    /** {@inheritDoc} */
    public override Folder get_folder(FolderPath path)
        throws EngineError.NOT_FOUND {
        Folder? folder = this.folder_map.get(path);
        if (folder == null) {
            throw new EngineError.NOT_FOUND(
                "Folder not found: %s", path.to_string()
            );
        }
        return folder;
    }

    /** {@inheritDoc} */
    public override Gee.Collection<Folder> list_folders() {
        var all = new Gee.HashSet<Folder>();
        all.add_all(this.folder_map.values);
        return all;
    }

    /** {@inheritDoc} */
    public override Gee.Collection<Folder> list_matching_folders(FolderPath? parent)
        throws EngineError.NOT_FOUND {
        return traverse<FolderPath>(folder_map.keys)
            .filter(p => {
                FolderPath? path_parent = p.parent;
                return ((parent == null && path_parent == null) ||
                    (parent != null && path_parent != null &&
                     path_parent.equal_to(parent)));
            })
            .map<Geary.Folder>(p => folder_map.get(p))
            .to_array_list();
    }

    public override async Geary.Folder get_required_special_folder_async(
        Folder.SpecialUse special,
        GLib.Cancellable? cancellable
    ) throws GLib.Error {
        if (!(special in get_supported_special_folders())) {
            throw new EngineError.BAD_PARAMETERS(
                "Invalid special folder type %s passed to get_required_special_folder_async",
                special.to_string());
        }
        check_open();

        Geary.Folder? folder = get_special_folder(special);
        if (folder == null) {
            var account = yield claim_account_session(cancellable);
            try {
                folder = yield ensure_special_folder_async(account, special, cancellable);
            } finally {
                release_account_session(account);
            }
        }
        return folder;
    }

    /** {@inheritDoc} */
    public override async Folder create_personal_folder(
        string name,
        Folder.SpecialUse use = NONE,
        GLib.Cancellable? cancellable = null
    ) throws GLib.Error {
        check_open();
        var remote = yield claim_account_session(cancellable);
        FolderPath root =
            yield remote.get_default_personal_namespace(cancellable);
        FolderPath path = root.get_child(name);
        if (this.folder_map.has_key(path)) {
            throw new EngineError.ALREADY_EXISTS(
                "Folder already exists: %s", path.to_string()
            );
        }
        yield remote.create_folder_async(path, use, cancellable);

        Imap.Folder? remote_folder = yield remote.fetch_folder_async(
            path, cancellable
        );

        ImapDB.Folder local_folder = yield this.local.clone_folder_async(
            remote_folder, cancellable
        );
        add_folders(Collection.single(local_folder), false);
        var folder = this.folder_map.get(path);
        if (use != NONE) {
            promote_folders(
                Collection.single_map<Folder.SpecialUse,Folder>(use, folder)
            );
        }
        return folder;
    }

    private ImapDB.EmailIdentifier check_id(Geary.EmailIdentifier id) throws EngineError {
        ImapDB.EmailIdentifier? imapdb_id = id as ImapDB.EmailIdentifier;
        if (imapdb_id == null)
            throw new EngineError.BAD_PARAMETERS("EmailIdentifier %s not from ImapDB folder", id.to_string());

        return imapdb_id;
    }

    private Gee.Collection<ImapDB.EmailIdentifier> check_ids(Gee.Collection<Geary.EmailIdentifier> ids)
        throws EngineError {
        foreach (Geary.EmailIdentifier id in ids) {
            if (!(id is ImapDB.EmailIdentifier))
                throw new EngineError.BAD_PARAMETERS("EmailIdentifier %s not from ImapDB folder", id.to_string());
        }

        return (Gee.Collection<ImapDB.EmailIdentifier>) ids;
    }

    /** {@inheritDoc} */
    public override async SearchQuery new_search_query(string query,
                                                       SearchQuery.Strategy strategy,
                                                       GLib.Cancellable? cancellable)
        throws GLib.Error {
        return yield new ImapDB.SearchQuery(
            this, local, query, strategy, cancellable
        );
    }

    public override async Gee.MultiMap<Geary.Email, Geary.FolderPath?>? local_search_message_id_async(
        Geary.RFC822.MessageID message_id, Geary.Email.Field requested_fields, bool partial_ok,
        Gee.Collection<Geary.FolderPath?>? folder_blacklist, Geary.EmailFlags? flag_blacklist,
        Cancellable? cancellable = null) throws Error {
        return yield local.search_message_id_async(
            message_id, requested_fields, partial_ok, folder_blacklist, flag_blacklist, cancellable);
    }

    public override async Geary.Email local_fetch_email_async(Geary.EmailIdentifier email_id,
        Geary.Email.Field required_fields, Cancellable? cancellable = null) throws Error {
        return yield local.fetch_email_async(check_id(email_id), required_fields, cancellable);
    }

    /** {@inheritDoc} */
    public override async Gee.List<Email> list_local_email_async(
        Gee.Collection<EmailIdentifier> ids,
        Email.Field required_fields,
        GLib.Cancellable? cancellable = null
    ) throws GLib.Error {
        return yield local.list_email(
            check_ids(ids), required_fields, cancellable
        );
    }

    public override async Gee.Collection<Geary.EmailIdentifier>? local_search_async(Geary.SearchQuery query,
        int limit = 100, int offset = 0, Gee.Collection<Geary.FolderPath?>? folder_blacklist = null,
        Gee.Collection<Geary.EmailIdentifier>? search_ids = null, Cancellable? cancellable = null) throws Error {
        if (offset < 0)
            throw new EngineError.BAD_PARAMETERS("Offset must not be negative");

        return yield local.search_async(query, limit, offset, folder_blacklist, search_ids, cancellable);
    }

    public override async Gee.Set<string>? get_search_matches_async(Geary.SearchQuery query,
        Gee.Collection<Geary.EmailIdentifier> ids, Cancellable? cancellable = null) throws Error {
        return yield local.get_search_matches_async(query, check_ids(ids), cancellable);
    }

    public override async Gee.MultiMap<EmailIdentifier,FolderPath>?
        get_containing_folders_async(Gee.Collection<Geary.EmailIdentifier> ids,
                                     GLib.Cancellable? cancellable)
        throws GLib.Error {
        Gee.MultiMap<EmailIdentifier,FolderPath> map =
            new Gee.HashMultiMap<EmailIdentifier,FolderPath>();
        yield this.local.get_containing_folders_async(ids, map, cancellable);
        yield this.smtp.outbox.add_to_containing_folders_async(ids, map, cancellable);
        return (map.size == 0) ? null : map;
    }

    /** {@inheritDoc} */
    public override async void cleanup_storage(GLib.Cancellable? cancellable) {
        debug("Backgrounded storage cleanup check for %s account", this.information.display_name);

        DateTime now = new DateTime.now_local();
        DateTime? last_cleanup = this.last_storage_cleanup;

        if (last_cleanup == null ||
            (now.difference(last_cleanup) / TimeSpan.MINUTE > APP_BACKGROUNDED_CLEANUP_WORK_INTERVAL_MINUTES)) {
            // Interval check is OK, start by detaching old messages
            this.last_storage_cleanup = now;
            this.old_messages_background_cleanup_request(cancellable);
        } else if (local.db.want_background_vacuum) {
            // Vacuum has been flagged as needed, run it
            local.db.run_gc.begin(cancellable, false, true, this.imap, this.smtp);
        }
    }

    /**
     * Constructs a set of folders and adds them to the account.
     *
     * This constructs a high-level folder representation for each
     * folder, adds them to this account object, fires the appropriate
     * signals, then returns them. Both the local and remote folder
     * equivalents need to exist beforehand — they are not created.
     *
     * If `are_existing` is true, the folders are assumed to have been
     * seen before and the {@link Geary.Account.folders_created} signal is
     * not fired.
     */
    internal Gee.Collection<Folder> add_folders(Gee.Collection<ImapDB.Folder> db_folders,
                                                bool are_existing) {
        Gee.TreeSet<MinimalFolder> built_folders = new Gee.TreeSet<MinimalFolder>(
            Account.folder_path_comparator
        );
        foreach(ImapDB.Folder db_folder in db_folders) {
            FolderPath path = db_folder.get_path();
            if (!this.folder_map.has_key(path)) {
                MinimalFolder folder = new_folder(db_folder);
                folder.report_problem.connect(notify_report_problem);
                if (folder.used_as == NONE) {
                    var use = this.information.get_folder_use_for_path(path);
                    if (use != NONE) {
                        folder.set_use(use);
                    }
                }
                built_folders.add(folder);
                this.folder_map.set(folder.path, folder);
            }
        }

        if (!built_folders.is_empty) {
            notify_folders_available_unavailable(built_folders, null);
            if (!are_existing) {
                notify_folders_created(built_folders);
            }
        }

        return built_folders;
    }

    /**
     * Fires appropriate signals for a single altered folder.
     *
     * This is functionally equivalent to {@link update_folders}.
     */
    internal void update_folder(Geary.Folder folder) {
        Gee.Collection<Geary.Folder> folders =
            new Gee.LinkedList<Geary.Folder>();
        folders.add(folder);
        debug("Folder updated: %s", folder.path.to_string());
        notify_folders_contents_altered(folders);
    }

    /**
     * Fires appropriate signals for folders have been altered.
     *
     * This is functionally equivalent to {@link update_folder}.
     */
    internal void update_folders(Gee.Collection<Geary.Folder> folders) {
        if (!folders.is_empty) {
            notify_folders_contents_altered(sort_by_path(folders));
        }
    }

    /**
     * Marks a folder as a specific special folder type.
     */
    internal void promote_folders(Gee.Map<Folder.SpecialUse,Folder> specials) {
        var changed = new Gee.HashSet<Geary.Folder>();
        foreach (var special in specials.keys) {
            MinimalFolder? minimal = specials.get(special) as MinimalFolder;
            if (minimal.used_as != special) {
                debug("Promoting %s to %s",
                      minimal.to_string(), special.to_string());
                minimal.set_use(special);
                changed.add(minimal);

                MinimalFolder? existing =
                    get_special_folder(special) as MinimalFolder;
                if (existing != null && existing != minimal) {
                    existing.set_use(NONE);
                    changed.add(existing);
                }
            }
        }

        if (!changed.is_empty) {
            folders_use_changed(changed);
        }
    }

    /**
     * Removes a set of folders from the account.
     *
     * This removes the high-level folder representations from this
     * account object, and fires the appropriate signals. Deletion of
     * both the local and remote folder equivalents must be handled
     * before, then after calling this method.
     *
     * A collection of folders that was actually removed is returned.
     */
    internal Gee.BidirSortedSet<MinimalFolder>
        remove_folders(Gee.Collection<Folder> folders) {
        Gee.TreeSet<MinimalFolder> removed = new Gee.TreeSet<MinimalFolder>(
            Account.folder_path_comparator
        );
        foreach(Geary.Folder folder in folders) {
            MinimalFolder? impl = this.folder_map.get(folder.path);
            if (impl != null) {
                this.folder_map.unset(folder.path);
                removed.add(impl);
            }
        }

        if (!removed.is_empty) {
            notify_folders_available_unavailable(null, removed);
            notify_folders_deleted(removed);
        }

        return removed;
    }

    /**
     * Locates a special folder, creating it if needed.
     */
    internal async Folder
        ensure_special_folder_async(Imap.AccountSession remote,
                                    Folder.SpecialUse use,
                                    GLib.Cancellable? cancellable)
        throws GLib.Error {
        Folder? special = get_special_folder(use);
        if (special == null) {
            FolderPath? path = information.new_folder_path_for_use(
                this.local.imap_folder_root, use
            );
            if (path != null && !remote.is_folder_path_valid(path)) {
                warning(
                    "Ignoring bad special folder path '%s' for type %s",
                    path.to_string(),
                    use.to_string()
                );
                path = null;
            }

            if (path == null) {
                FolderPath root =
                    yield remote.get_default_personal_namespace(cancellable);
                Gee.List<string> search_names = special_search_names.get(use);
                foreach (string search_name in search_names) {
                    FolderPath search_path = root.get_child(search_name);
                    foreach (FolderPath test_path in folder_map.keys) {
                        if (test_path.compare_normalized_ci(search_path) == 0) {
                            path = search_path;
                            break;
                        }
                    }
                    if (path != null)
                        break;
                }

                if (path == null) {
                    path = root.get_child(search_names[0]);
                }

                debug("Guessed folder \'%s\' for special_path %s",
                      path.to_string(), use.to_string()
                );
                information.set_folder_steps_for_use(
                    use, new Gee.ArrayList<string>.wrap(path.as_array())
                );
            }

            if (this.folder_map.has_key(path)) {
                special = this.folder_map.get(path);
                promote_folders(
                    Collection.single_map<Folder.SpecialUse,Folder>(use, special)
                );
            } else {
                debug("Creating \"%s\" to use as special folder %s",
                      path.to_string(), use.to_string());
                special = yield create_personal_folder(
                    path.name, use, cancellable
                );
            }
        }

        return special;
    }

    /**
     * Constructs a concrete folder implementation.
     *
     * Subclasses should implement this to return their flavor of a
     * MinimalFolder with the appropriate interfaces attached.  The
     * returned folder should have its SpecialFolderType set using
     * either the properties from the local folder or its path.
     *
     * This won't be called to build the Outbox or search folder, but
     * for all others (including Inbox) it will.
     */
    protected abstract MinimalFolder new_folder(ImapDB.Folder local_folder);

    /** {@inheritDoc} */
    protected override void
        notify_folders_available_unavailable(Gee.BidirSortedSet<Folder>? available,
                                             Gee.BidirSortedSet<Folder>? unavailable) {
        base.notify_folders_available_unavailable(available, unavailable);
        if (available != null) {
            foreach (Geary.Folder folder in available) {
                folder.email_appended.connect(notify_email_appended);
                folder.email_inserted.connect(notify_email_inserted);
                folder.email_removed.connect(notify_email_removed);
                folder.email_locally_removed.connect(notify_email_locally_removed);
                folder.email_locally_complete.connect(notify_email_locally_complete);
                folder.email_flags_changed.connect(notify_email_flags_changed);
            }
        }
        if (unavailable != null) {
            foreach (Geary.Folder folder in unavailable) {
                folder.email_appended.disconnect(notify_email_appended);
                folder.email_inserted.disconnect(notify_email_inserted);
                folder.email_removed.disconnect(notify_email_removed);
                folder.email_locally_removed.disconnect(notify_email_locally_removed);
                folder.email_locally_complete.disconnect(notify_email_locally_complete);
                folder.email_flags_changed.disconnect(notify_email_flags_changed);
            }
        }
    }

    /** {@inheritDoc} */
    protected override void notify_email_appended(Geary.Folder folder, Gee.Collection<Geary.EmailIdentifier> ids) {
        base.notify_email_appended(folder, ids);
        schedule_unseen_update(folder);
    }

    /** {@inheritDoc} */
    protected override void notify_email_inserted(Geary.Folder folder, Gee.Collection<Geary.EmailIdentifier> ids) {
        base.notify_email_inserted(folder, ids);
        schedule_unseen_update(folder);
    }

    /** {@inheritDoc} */
    protected override void notify_email_removed(Geary.Folder folder, Gee.Collection<Geary.EmailIdentifier> ids) {
        base.notify_email_removed(folder, ids);
        schedule_unseen_update(folder);
    }

    /** {@inheritDoc} */
    protected override void notify_email_locally_removed(Geary.Folder folder, Gee.Collection<Geary.EmailIdentifier> ids) {
        base.notify_email_locally_removed(folder, ids);
    }

    /** {@inheritDoc} */
    protected override void notify_email_flags_changed(Geary.Folder folder,
        Gee.Map<Geary.EmailIdentifier, Geary.EmailFlags> flag_map) {
        base.notify_email_flags_changed(folder, flag_map);
        schedule_unseen_update(folder);
    }

    /**
     * Hooks up and queues an {@link UpdateRemoteFolders} operation.
     */
    private void update_remote_folders() {
        this.refresh_folder_timer.reset();

        UpdateRemoteFolders op = new UpdateRemoteFolders(
            this,
            get_supported_special_folders()
        );
        op.completed.connect(() => {
                this.refresh_folder_timer.start();
            });
        try {
            queue_operation(op);
        } catch (Error err) {
            // oh well
        }
    }

    /**
     * Hooks up and queues an {@link RefreshFolderUnseen} operation.
     */
    private void schedule_unseen_update(Geary.Folder folder) {
        MinimalFolder? impl = folder as MinimalFolder;
        if (impl != null) {
            impl.refresh_unseen();
        }
    }

    protected virtual Folder.SpecialUse[] get_supported_special_folders() {
        return SUPPORTED_SPECIAL_FOLDERS;
    }

    private void compile_special_search_names() {
        /*
         * Compiles the list of names used to search for special
         * folders when they aren't known in advance and the server
         * supports neither SPECIAL-USE not XLIST.
         *
         * Uses both translated and untranslated names in case the
         * server has not localised the folders that match the login
         * session's language. Also checks for lower-case versions of
         * each.
         */
        foreach (Folder.SpecialUse type in get_supported_special_folders()) {
            Gee.List<string> compiled = new Gee.ArrayList<string>();
            foreach (string names in get_special_search_names(type)) {
                foreach (string name in names.split("|")) {
                    name = name.strip();
                    if (name.length != 0) {
                        if (!(name in compiled)) {
                            compiled.add(name);
                        }

                        name = name.down();
                        if (!(name in compiled)) {
                            compiled.add(name);
                        }
                    }
                }
            }
            special_search_names.set(type, compiled);
        }
    }

    private Gee.List<string> get_special_search_names(Folder.SpecialUse type) {
        Gee.List<string> loc_names = new Gee.ArrayList<string>();
        Gee.List<string> unloc_names = new Gee.ArrayList<string>();
        switch (type) {
        case DRAFTS:
            // List of general possible folder names to match for the
            // Draft mailbox. Separate names using a vertical bar and
            // put the most common localized name to the front for the
            // default. English names do not need to be included.
            loc_names.add(_("Drafts | Draft"));
            unloc_names.add("Drafts | Draft");
            break;

        case SENT:
            // List of general possible folder names to match for the
            // Sent mailbox. Separate names using a vertical bar and
            // put the most common localized name to the front for the
            // default. English names do not need to be included.
            loc_names.add(_("Sent | Sent Mail | Sent Email | Sent E-Mail"));
            unloc_names.add("Sent | Sent Mail | Sent Email | Sent E-Mail");

            // The localised name(s) of the Sent folder name as used
            // by MS Outlook/Exchange.
            loc_names.add(NC_("Outlook localised name", "Sent Items"));
            unloc_names.add("Sent Items");

            break;

        case JUNK:
            // List of general possible folder names to match for the
            // Junk/Spam mailbox. Separate names using a vertical bar
            // and put the most common localized name to the front for
            // the default. English names do not need to be included.
            loc_names.add(_("Junk | Spam | Junk Mail | Junk Email | Junk E-Mail | Bulk Mail | Bulk Email | Bulk E-Mail"));
            unloc_names.add("Junk | Spam | Junk Mail | Junk Email | Junk E-Mail | Bulk Mail | Bulk Email | Bulk E-Mail");

            break;

        case TRASH:
            // List of general possible folder names to match for the
            // Trash mailbox. Separate names using a vertical bar and
            // put the most common localized name to the front for the
            // default. English names do not need to be included.
            loc_names.add(_("Trash | Rubbish | Rubbish Bin"));
            unloc_names.add("Trash | Rubbish | Rubbish Bin");

            // The localised name(s) of the Trash folder name as used
            // by MS Outlook/Exchange.
            loc_names.add(NC_("Outlook localised name", "Deleted Items"));
            unloc_names.add("Deleted Items");

            break;

        case ARCHIVE:
            // List of general possible folder names to match for the
            // Archive mailbox. Separate names using a vertical bar
            // and put the most common localized name to the front for
            // the default. English names do not need to be included.
            loc_names.add(_("Archive | Archives"));
            unloc_names.add("Archive | Archives");

            break;
        }

        loc_names.add_all(unloc_names);
        return loc_names;
    }

    private void check_open() throws EngineError {
        if (!open)
            throw new EngineError.OPEN_REQUIRED("Account %s not opened", to_string());
    }

    private void on_operation_error(AccountOperation op, Error error) {
        notify_service_problem(this.information.incoming, error);
    }

    private void on_imap_status_notify() {
        if (this.open) {
            if (this.imap.current_status == CONNECTED) {
                this.remote_ready_lock.blind_notify();
                update_remote_folders();
            } else {
                this.remote_ready_lock.reset();
                this.refresh_folder_timer.reset();
            }
        }
    }

}


/**
 * Account operation for loading local folders from the database.
 */
internal class Geary.ImapEngine.LoadFolders : AccountOperation {


    private weak ImapDB.Account local;
    private Gee.List<ImapDB.Folder> folders = new Gee.LinkedList<ImapDB.Folder>();


    internal LoadFolders(GenericAccount account, ImapDB.Account local) {
        base(account);
        this.local = local;
    }

    public override async void execute(GLib.Cancellable cancellable)
        throws GLib.Error {
        GenericAccount generic = (GenericAccount) this.account;

        yield enumerate_local_folders_async(
            generic.local.imap_folder_root, cancellable
        );
        generic.add_folders(this.folders, true);
    }

    private async void enumerate_local_folders_async(FolderPath parent,
                                                     GLib.Cancellable? cancellable)
        throws GLib.Error {
        Gee.Collection<ImapDB.Folder>? children = null;
        try {
            children = yield this.local.list_folders_async(parent, cancellable);
        } catch (EngineError err) {
            // don't pass on NOT_FOUND's, that means we need to go to
            // the server for more info
            if (!(err is EngineError.NOT_FOUND))
                throw err;
        }

        if (children != null) {
            foreach (ImapDB.Folder child in children) {
                this.folders.add(child);
                yield enumerate_local_folders_async(
                    child.get_path(), cancellable
                );
            }
        }
    }

}


/**
 * Account operation for starting the outgoing service.
 */
internal class Geary.ImapEngine.StartPostie : AccountOperation {


    internal StartPostie(Account account) {
        base(account);
    }

    public override async void execute(GLib.Cancellable cancellable)
        throws GLib.Error {
        yield this.account.outgoing.start(cancellable);
    }

}


/**
 * Account operation for populating the full-text-search table.
 */
internal class Geary.ImapEngine.PopulateSearchTable : AccountOperation {


    internal PopulateSearchTable(GenericAccount account) {
        base(account);
    }

    public override async void execute(GLib.Cancellable cancellable)
        throws GLib.Error {
        yield ((GenericAccount) this.account).local.populate_search_table(
            cancellable
        );
    }

}


/**
 * Account operation that updates folders from the remote.
 */
internal class Geary.ImapEngine.UpdateRemoteFolders : AccountOperation {


    private weak GenericAccount generic_account;
    private Folder.SpecialUse[] specials;


    internal UpdateRemoteFolders(GenericAccount account,
                                 Folder.SpecialUse[] specials) {
        base(account);
        this.generic_account = account;
        this.specials = specials;
    }

    public override async void execute(Cancellable cancellable) throws Error {
        // Use sorted maps here to a) aid debugging, and b) ensure
        // that parent folders are processed before child folders
        var existing_folders = new Gee.TreeMap<FolderPath,Folder>(
            (a,b) => a.compare_to(b)
        );
        var remote_folders = new Gee.TreeMap<FolderPath,Imap.Folder>(
            (a,b) => a.compare_to(b)
        );

        Geary.traverse<Geary.Folder>(
            this.account.list_folders()
        ).add_all_to_map<FolderPath>(
            existing_folders, f => f.path
        );

        GenericAccount account = (GenericAccount) this.account;
        Imap.AccountSession remote = yield account.claim_account_session(
            cancellable
        );
        try {
            bool is_suspect = yield enumerate_remote_folders_async(
                remote,
                remote_folders,
                account.local.imap_folder_root,
                cancellable
            );

            debug("Existing folders:");
            foreach (FolderPath path in existing_folders.keys) {
                debug(" - %s (%u)", path.to_string(), path.hash());
            }
            debug("Remote folders:");
            foreach (FolderPath path in remote_folders.keys) {
                debug(" - %s (%u)", path.to_string(), path.hash());
            }

            // pair the local and remote folders and make sure
            // everything is up-to-date
            yield update_folders_async(
                remote, existing_folders, remote_folders, is_suspect, cancellable
            );
        } finally {
            account.release_account_session(remote);
        }
    }

    private async bool enumerate_remote_folders_async(Imap.AccountSession remote,
                                                      Gee.Map<FolderPath,Imap.Folder> folders,
                                                      Geary.FolderPath? parent,
                                                      Cancellable? cancellable)
        throws Error {
        bool results_suspect = false;

        Gee.List<Imap.Folder>? children = null;
        try {
            children = yield remote.fetch_child_folders_async(parent, cancellable);
        } catch (Error err) {
            // ignore everything but I/O and IMAP errors (cancellation is an IOError)
            if (err is IOError || err is ImapError)
                throw err;
            debug("Ignoring error listing child folders of %s: %s",
                  (parent != null ? parent.to_string() : "root"), err.message);
            results_suspect = true;
        }

        if (children != null) {
            foreach (Imap.Folder child in children) {
                FolderPath path = child.path;
                folders.set(path, child);
                if (child.properties.has_children.is_possible() &&
                    yield enumerate_remote_folders_async(
                        remote, folders, path, cancellable)) {
                    results_suspect = true;
                }
            }
        }

        return results_suspect;
    }

    private async void update_folders_async(Imap.AccountSession remote,
                                            Gee.Map<FolderPath,Geary.Folder> existing_folders,
                                            Gee.Map<FolderPath,Imap.Folder> remote_folders,
                                            bool remote_folders_suspect,
                                            Cancellable? cancellable) {
        // update all remote folders properties in the local store and
        // active in the system
        Gee.HashSet<Geary.FolderPath> altered_paths = new Gee.HashSet<Geary.FolderPath>();
        foreach (Imap.Folder remote_folder in remote_folders.values) {
            MinimalFolder? minimal_folder = existing_folders.get(remote_folder.path)
                as MinimalFolder;
            if (minimal_folder == null)
                continue;

            // only worry about alterations if the remote is openable
            if (remote_folder.properties.is_openable.is_possible()) {
                ImapDB.Folder local_folder = minimal_folder.local_folder;

                if (remote_folder.properties.have_contents_changed(local_folder.get_properties(),
                    minimal_folder.to_string())) {
                    altered_paths.add(remote_folder.path);
                }
            }

            // always update, openable or not; have the folder update the UID info the next time
            // it's opened
            try {
                yield minimal_folder.local_folder.update_folder_status(
                    remote_folder.properties, false, cancellable
                );
            } catch (Error update_error) {
                debug("Unable to update local folder %s with remote properties: %s",
                    remote_folder.path.to_string(), update_error.message);
            }

            // set the engine folder's special type (but only promote,
            // not demote, since getting the special folder type via
            // its properties relies on the optional SPECIAL-USE or
            // XLIST extensions) use this iteration to add discovered
            // properties to map
            if (minimal_folder.used_as == NONE) {
                minimal_folder.set_use(
                    remote_folder.properties.attrs.get_special_use()
                );
            }
        }

        // If path in remote but not local, need to add it
        Gee.ArrayList<Imap.Folder> to_add = Geary.traverse<Imap.Folder>(remote_folders.values)
            .filter(f => !existing_folders.has_key(f.path))
            .to_array_list();

        // Remove if path in local but not remote
        Gee.ArrayList<Geary.Folder> to_remove
            = Geary.traverse<Gee.Map.Entry<FolderPath,Geary.Folder>>(existing_folders)
            .filter(e => !remote_folders.has_key(e.key))
            .map<Geary.Folder>(e => (Geary.Folder) e.value)
            .to_array_list();

        // For folders to add, clone them and their properties
        // locally, then add to the account
        ImapDB.Account local = ((GenericAccount) this.account).local;
        Gee.ArrayList<ImapDB.Folder> to_build = new Gee.ArrayList<ImapDB.Folder>();
        foreach (Geary.Imap.Folder remote_folder in to_add) {
            try {
                to_build.add(
                    yield local.clone_folder_async(remote_folder, cancellable)
                );
            } catch (Error err) {
                debug("Unable to clone folder %s in local store: %s",
                      remote_folder.path.to_string(),
                      err.message);
            }
        }
        this.generic_account.add_folders(to_build, false);

        if (remote_folders_suspect) {
            debug("Skipping removing folders due to prior errors");
        } else {
            Gee.BidirSortedSet<MinimalFolder> removed =
                this.generic_account.remove_folders(to_remove);

            Gee.BidirIterator<MinimalFolder> removed_iterator =
                removed.bidir_iterator();
            bool has_prev = removed_iterator.last();
            while (has_prev) {
                MinimalFolder folder = removed_iterator.get();

                try {
                    debug("Locally deleting removed folder %s", folder.to_string());
                    yield local.delete_folder_async(folder.path, cancellable);
                } catch (Error e) {
                    debug("Unable to locally delete removed folder %s: %s", folder.to_string(), e.message);
                }

                has_prev = removed_iterator.previous();
            }

            // Let the remote know as well
            remote.folders_removed(
                Geary.traverse<Geary.Folder>(removed)
                .map<FolderPath>(f => f.path).to_array_list()
            );
        }

        // report all altered folders
        if (altered_paths.size > 0) {
            Gee.ArrayList<Geary.Folder> altered = new Gee.ArrayList<Geary.Folder>();
            foreach (Geary.FolderPath altered_path in altered_paths) {
                if (existing_folders.has_key(altered_path))
                    altered.add(existing_folders.get(altered_path));
                else
                    debug("Unable to report %s altered: no local representation", altered_path.to_string());
            }
            this.generic_account.update_folders(altered);
        }

        // Ensure each of the important special folders we need already exist
        foreach (var use in this.specials) {
            try {
                yield this.generic_account.ensure_special_folder_async(
                    remote, use, cancellable
                );
            } catch (Error e) {
                warning(
                    "Unable to ensure special folder %s: %s",
                    use.to_string(), e.message
                );
            }
        }
    }

}

/**
 * Account operation that updates a folder's unseen message count.
 *
 * This performs a IMAP STATUS on the folder, but only if it is not
 * open - if it is open it is already maintaining its unseen count.
 */
internal class Geary.ImapEngine.RefreshFolderUnseen : FolderOperation {


    internal RefreshFolderUnseen(MinimalFolder folder,
                                 GenericAccount account) {
        base(account, folder);
    }

    public override async void execute(Cancellable cancellable) throws Error {
        GenericAccount account = (GenericAccount) this.account;
        if (this.folder.get_open_state() == Geary.Folder.OpenState.CLOSED) {
            Imap.AccountSession? remote = yield account.claim_account_session(
                cancellable
            );
            try {
                Imap.Folder remote_folder = yield remote.fetch_folder_async(
                    folder.path,
                    cancellable
                );

                // Implementation-specific hack: Although this is called
                // when the MinimalFolder is closed, we can safely use
                // local_folder since we are only using its properties,
                // and the properties were loaded when the folder was
                // first instantiated.
                ImapDB.Folder local_folder = ((MinimalFolder) this.folder).local_folder;

                if (remote_folder.properties.have_contents_changed(
                        local_folder.get_properties(),
                        this.folder.to_string())) {

                    yield local_folder.update_folder_status(
                        remote_folder.properties, true, cancellable
                    );

                    ((GenericAccount) this.account).update_folder(this.folder);
                }
            } finally {
                account.release_account_session(remote);
            }
        }
    }

}<|MERGE_RESOLUTION|>--- conflicted
+++ resolved
@@ -17,24 +17,15 @@
     // we don't need to double check.
     private const int REFRESH_FOLDER_LIST_SEC = 15 * 60;
 
-<<<<<<< HEAD
     /** Minimum interval between account storage cleanup work */
     private const uint APP_BACKGROUNDED_CLEANUP_WORK_INTERVAL_MINUTES = 60 * 24;
 
-    private const Geary.SpecialFolderType[] SUPPORTED_SPECIAL_FOLDERS = {
-        Geary.SpecialFolderType.DRAFTS,
-        Geary.SpecialFolderType.SENT,
-        Geary.SpecialFolderType.SPAM,
-        Geary.SpecialFolderType.TRASH,
-        Geary.SpecialFolderType.ARCHIVE,
-=======
     private const Folder.SpecialUse[] SUPPORTED_SPECIAL_FOLDERS = {
         DRAFTS,
         SENT,
         JUNK,
         TRASH,
         ARCHIVE,
->>>>>>> 22354677
     };
 
     private static GLib.VariantType email_id_type = new GLib.VariantType(
